/*
 * SPDX-FileCopyrightText: 2023 Inria
 * SPDX-FileCopyrightText: 2023 Tommaso Fontana
 *
 * SPDX-License-Identifier: Apache-2.0 OR LGPL-2.1-or-later
 */

use crate::*;
use anyhow::Result;
use dsi_bitstream::dispatch::factory::CodesReaderFactoryHelper;
use dsi_bitstream::prelude::*;
use std::io::BufReader;
use std::path::PathBuf;
use tempfile::Builder;
use webgraph::prelude::*;

#[derive(Parser, Debug)]
#[command(name = "transpose", about = "Transposes a BvGraph.", long_about = None)]
pub struct CliArgs {
    /// The basename of the graph.
    pub src: PathBuf,
    /// The basename of the transposed graph.
    pub dst: PathBuf,

    #[arg(short, long)]
    /// Use the parallel compressor.
    pub parallel: bool,

    #[clap(flatten)]
    pub num_threads: NumThreadsArg,

    #[clap(flatten)]
    pub memory_usage: MemoryUsageArg,

    #[clap(flatten)]
    pub ca: CompressArgs,
}

pub fn main(global_args: GlobalArgs, args: CliArgs) -> Result<()> {
    create_parent_dir(&args.dst)?;

    match get_endianness(&args.src)?.as_str() {
        #[cfg(feature = "be_bins")]
        BE::NAME => {
            if args.parallel {
                par_transpose::<BE>(global_args, args)
            } else {
                transpose::<BE>(global_args, args)
            }
        }
        #[cfg(feature = "le_bins")]
        LE::NAME => {
            if args.parallel {
                par_transpose::<LE>(global_args, args)
            } else {
                transpose::<LE>(global_args, args)
            }
        }
        e => panic!("Unknown endianness: {}", e),
    }
}

pub fn transpose<E: Endianness>(_global_args: GlobalArgs, args: CliArgs) -> Result<()>
where
    MmapHelper<u32>: CodesReaderFactoryHelper<E>,
{
    let thread_pool = crate::get_thread_pool(args.num_threads.num_threads);

    // TODO!: speed it up by using random access graph if possible
    let seq_graph = webgraph::graphs::bvgraph::sequential::BvGraphSeq::with_basename(&args.src)
        .endianness::<E>()
        .load()?;

    // transpose the graph
    let sorted =
        webgraph::transform::transpose(&seq_graph, args.memory_usage.memory_usage).unwrap();

    let target_endianness = args.ca.endianness.clone();
    let dir = Builder::new().prefix("transform_transpose_").tempdir()?;
    let chunk_size = args.ca.chunk_size;
    let bvgraphz = args.ca.bvgraphz;
    let mut builder = BvCompConfig::new(&args.dst)
        .with_comp_flags(args.ca.into())
        .with_tmp_dir(&dir);

    if bvgraphz {
        builder = builder.with_chunk_size(chunk_size);
    }

    thread_pool.install(|| {
        builder.par_comp_lenders_endianness(
            &sorted,
            sorted.num_nodes(),
            &target_endianness.unwrap_or_else(|| BE::NAME.into()),
        )
    })?;

    Ok(())
}

pub fn par_transpose<E: Endianness>(_global_args: GlobalArgs, args: CliArgs) -> Result<()>
where
    MmapHelper<u32>: CodesReaderFactoryHelper<E>,
    for<'a> <MmapHelper<u32> as CodesReaderFactory<E>>::CodesReader<'a>:
        BitSeek + Clone + Send + Sync,
    BufBitReader<E, WordAdapter<u32, BufReader<std::fs::File>>>: BitRead<E>,
    BufBitWriter<E, WordAdapter<usize, BufWriter<std::fs::File>>>: CodesWrite<E>,
{
    let thread_pool = crate::get_thread_pool(args.num_threads.num_threads);

    let seq_graph = webgraph::graphs::bvgraph::BvGraph::with_basename(&args.src)
        .endianness::<E>()
        .load()?;

    // transpose the graph
    let split = webgraph::transform::transpose_split(&seq_graph, args.memory_usage.memory_usage)?;

    // Convert to (node, lender) pairs
    let pairs: Vec<_> = split.into();

    let dir = Builder::new().prefix("transform_transpose_").tempdir()?;
<<<<<<< HEAD
    BvComp::parallel_iter::<E, _>(
        &args.dst,
        pairs.into_iter(),
        seq_graph.num_nodes(),
        args.ca.into(),
        &thread_pool,
        dir,
    )?;
=======
    let chunk_size = args.ca.chunk_size;
    let bvgraphz = args.ca.bvgraphz;
    let mut builder = BvCompConfig::new(&args.dst)
        .with_comp_flags(args.ca.into())
        .with_tmp_dir(&dir);

    if bvgraphz {
        builder = builder.with_chunk_size(chunk_size);
    }

    thread_pool
        .install(|| builder.par_comp_lenders::<E, _>(pairs.into_iter(), seq_graph.num_nodes()))?;
>>>>>>> 9db710a8
    Ok(())
}<|MERGE_RESOLUTION|>--- conflicted
+++ resolved
@@ -119,16 +119,6 @@
     let pairs: Vec<_> = split.into();
 
     let dir = Builder::new().prefix("transform_transpose_").tempdir()?;
-<<<<<<< HEAD
-    BvComp::parallel_iter::<E, _>(
-        &args.dst,
-        pairs.into_iter(),
-        seq_graph.num_nodes(),
-        args.ca.into(),
-        &thread_pool,
-        dir,
-    )?;
-=======
     let chunk_size = args.ca.chunk_size;
     let bvgraphz = args.ca.bvgraphz;
     let mut builder = BvCompConfig::new(&args.dst)
@@ -141,6 +131,5 @@
 
     thread_pool
         .install(|| builder.par_comp_lenders::<E, _>(pairs.into_iter(), seq_graph.num_nodes()))?;
->>>>>>> 9db710a8
     Ok(())
 }